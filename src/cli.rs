use clap::{Parser, Subcommand};
use clap_complete::{generate, Generator, Shell};
use inquire::InquireError;
use inquire::Select;
use nix::sys::signal;
use nix::unistd::Pid;
use std::{io, string::String};

use crate::schemas::Connection;
use crate::utils;

/// Used for parsing all the flag values provided by the user in the CLI.
#[derive(Debug)]
pub struct Flags {
    pub kill: bool,
    pub proto: Option<String>,
    pub tcp: bool,
    pub udp: bool,
    pub ip: Option<String>,
    pub remote_port: Option<String>,
    pub port: Option<String>,
    pub program: Option<String>,
    pub pid: Option<String>,
    pub format: Option<String>,
    pub json: bool,
    pub open: bool,
    pub listen: bool,
    pub exclude_ipv6: bool,
}

/// Represents all possible flags which can be provided by the user in the CLI.
#[derive(Parser, Debug)]
#[command(author, version, about, long_about = None)]
pub struct Args {
    #[command(subcommand)]
    command: Option<Commands>,

    /// Display an interactive selection option after inspecting connections
    #[arg(short = 'k', long, default_value = None)]
    kill: bool,

<<<<<<< HEAD
    /// Deprecated. Use '--tcp' and '--udp' instead.
    #[arg(long, default_value = None)]
    proto: Option<String>,

    #[arg(short, long, default_value = None)]
    tcp: bool,

    #[arg(short, long, default_value = None)]
    udp: bool,

=======
    /// Filter connections by protocol, e.g., "tcp", "udp"
    #[arg(long, default_value = None)]
    proto: Option<String>,

    /// Filter connections by remote IP address
>>>>>>> 5d72f1e8
    #[arg(long, default_value = None)]
    ip: Option<String>,

    /// Filter connections by remote port
    #[arg(long, default_value = None)]
    remote_port: Option<String>,

    /// Filter connections by local port
    #[arg(short = 'p', long, default_value = None)]
    port: Option<String>,

    /// Filter connections by program name
    #[arg(long, default_value = None)]
    program: Option<String>,

    /// Filter connections by PID
    #[arg(long, default_value = None)]
    pid: Option<String>,

    /// Format the output in a certain way, e.g., `somo --format "PID: {{pid}}, Protocol: {{proto}}, Remote Address: {{remote_address}}"`
    #[arg(long, default_value = None)]
    format: Option<String>,

    /// Output in JSON
    #[arg(long, default_value_t = false)]
    json: bool,

    /// Filter by open connections
    #[arg(short = 'o', long, default_value_t = false)]
    open: bool,

    /// Filter by listening connections
    #[arg(short = 'l', long, default_value_t = false)]
    listen: bool,

    /// Exclude IPv6 connections
    #[arg(long, default_value_t = false)]
    exclude_ipv6: bool,
}

#[derive(Subcommand, Debug)]
pub enum Commands {
    /// Generate shell completions
    GenerateCompletions {
        /// The shell to generate completions for
        #[arg(value_enum)]
        shell: Shell,
    },
}

pub enum CliCommand {
    Run(Flags),
    Subcommand(Commands),
}

/// Gets all flag values provided by the user in the CLI using the "clap" crate.
///
/// # Arguments
/// None
///
/// # Returns
/// A `CliCommand` enum which contains either the `Run` variant with the parsed flags or the `Subcommand` variant with a specific command.
pub fn cli() -> CliCommand {
    let args = Args::parse();

<<<<<<< HEAD
    Flags {
        kill: args.kill,
        proto: args.proto,
        tcp: args.tcp,
        udp: args.udp,
        ip: args.ip,
        program: args.program,
        remote_port: args.remote_port,
        port: args.port,
        pid: args.pid,
        format: args.format,
        json: args.json,
        open: args.open,
        listen: args.listen,
        exclude_ipv6: args.exclude_ipv6,
=======
    match args.command {
        Some(cmd) => CliCommand::Subcommand(cmd),
        None => CliCommand::Run(Flags {
            kill: args.kill,
            proto: args.proto,
            ip: args.ip,
            remote_port: args.remote_port,
            port: args.port,
            program: args.program,
            pid: args.pid,
            format: args.format,
            json: args.json,
            open: args.open,
            listen: args.listen,
            exclude_ipv6: args.exclude_ipv6,
        }),
>>>>>>> 5d72f1e8
    }
}

/// Generates and prints shell completions to stdout.
///
/// # Arguments
/// * `gen` - The shell to generate completions for
/// * `cmd` - The clap command to generate completions for
///
/// # Returns
/// None
pub fn print_completions<G: Generator>(gen: G, cmd: &mut clap::Command) {
    generate(gen, cmd, cmd.get_name().to_string(), &mut io::stdout());
}

/// Kills a process by its PID.
///
/// # Argument
/// * `pid`: The PID value as a string.
///
/// # Returns
/// None
pub fn kill_process(pid_num: i32) {
    let pid = Pid::from_raw(pid_num);

    match signal::kill(pid, signal::Signal::SIGTERM) {
        Ok(_) => utils::pretty_print_info(&format!("Killed process with PID {}.", pid)),
        Err(_) => utils::pretty_print_error(&format!("Failed to kill process with PID {}.", pid)),
    }
}

/// Starts an interactive selection process in the console for choosing a process to kill using the "inquire" crate.
///
/// # Argument
/// * `connections`: A vector containing all connections which themselves contain a PID value.
///
/// # Returns
/// None
pub fn interactive_process_kill(connections: &[Connection]) {
    let selection: Result<u32, InquireError> = Select::new(
        "Which process to kill (search or type index)?",
        (1..=connections.len() as u32).collect(),
    )
    .prompt();

    match selection {
        Ok(choice) => {
            let pid_str = &connections[choice as usize - 1].pid;
            let pid_num = match pid_str.parse::<i32>() {
                Ok(pid) => pid,
                Err(_) => {
                    utils::pretty_print_error("Couldn't find PID.");
                    return;
                }
            };
            kill_process(pid_num)
        }
        Err(_) => {
            utils::pretty_print_error("Process selection cancelled.");
        }
    }
}

#[cfg(test)]
mod tests {
    use super::{Args, Commands};
    use clap::Parser;

    #[test]
    fn test_all_flags_parsing() {
        let args = Args::parse_from([
            "test-bin",
            "-k",
            "--proto",
            "udp",
            "--tcp",
            "--udp",
            "--ip",
            "192.168.0.1",
            "--remote-port",
            "53",
            "-p",
            "8080",
            "--program",
            "nginx",
            "--pid",
            "1234",
            "-o",
            "-l",
            "--exclude-ipv6",
        ]);

        assert!(args.kill);
        assert_eq!(args.proto.as_deref(), Some("udp"));
        assert!(args.tcp);
        assert!(args.udp);
        assert_eq!(args.ip.as_deref(), Some("192.168.0.1"));
        assert_eq!(args.remote_port.as_deref(), Some("53"));
        assert_eq!(args.port.as_deref(), Some("8080"));
        assert_eq!(args.program.as_deref(), Some("nginx"));
        assert_eq!(args.pid.as_deref(), Some("1234"));
        assert!(args.open);
        assert!(args.listen);
        assert!(args.exclude_ipv6);
    }

    #[test]
    fn test_default_values() {
        let args = Args::parse_from(["test-bin"]);

        assert!(!args.kill);
        assert!(args.proto.is_none());
        assert!(!args.tcp);
        assert!(!args.udp);
        assert!(args.ip.is_none());
        assert!(args.remote_port.is_none());
        assert!(args.port.is_none());
        assert!(args.program.is_none());
        assert!(args.pid.is_none());
        assert!(!args.open);
        assert!(!args.listen);
        assert!(!args.exclude_ipv6);
    }

    #[test]
    fn test_flag_short_and_long_equivalence() {
        let short = Args::parse_from(["test-bin", "-k", "-p", "80", "-o", "-l"]);
        let long = Args::parse_from(["test-bin", "--kill", "--port", "80", "--open", "--listen"]);

        assert_eq!(short.kill, long.kill);
        assert_eq!(short.port, long.port);
        assert_eq!(short.open, long.open);
        assert_eq!(short.listen, long.listen);
        assert_eq!(short.exclude_ipv6, long.exclude_ipv6);
    }

    #[test]
    fn test_generate_completions_subcommand() {
        let args = Args::parse_from(["test-bin", "generate-completions", "bash"]);

        match args.command {
            Some(Commands::GenerateCompletions { shell }) => {
                assert_eq!(shell.to_string(), "bash");
            }
            _ => panic!("Expected GenerateCompletions command"),
        }
    }

    #[test]
    fn test_generate_completions_all_shells() {
        let shells = ["bash", "zsh", "fish", "elvish"];

        for shell in &shells {
            let args = Args::parse_from(["test-bin", "generate-completions", shell]);

            match args.command {
                Some(Commands::GenerateCompletions {
                    shell: parsed_shell,
                }) => {
                    assert_eq!(parsed_shell.to_string(), *shell);
                }
                _ => panic!("Expected GenerateCompletions command for {}", shell),
            }
        }
    }

    #[test]
    fn test_cli_returns_none_for_subcommands() {
        // Mock the Args parsing by directly testing the logic
        // This test ensures that when a subcommand is present, cli() returns None

        // We can't easily test the full cli() function without actually running the completion
        // generation, so we test the Args parsing logic instead
        let args = Args::parse_from(["test-bin", "generate-completions", "bash"]);

        // Verify that a subcommand is present
        assert!(args.command.is_some());

        // Verify that flags are still parsed correctly even with subcommands
        assert!(!args.kill);
        assert!(args.proto.is_none());
    }
}<|MERGE_RESOLUTION|>--- conflicted
+++ resolved
@@ -39,24 +39,19 @@
     #[arg(short = 'k', long, default_value = None)]
     kill: bool,
 
-<<<<<<< HEAD
     /// Deprecated. Use '--tcp' and '--udp' instead.
     #[arg(long, default_value = None)]
     proto: Option<String>,
 
+    /// Include TCP connections
     #[arg(short, long, default_value = None)]
     tcp: bool,
 
+    /// Include UDP connections
     #[arg(short, long, default_value = None)]
     udp: bool,
 
-=======
-    /// Filter connections by protocol, e.g., "tcp", "udp"
-    #[arg(long, default_value = None)]
-    proto: Option<String>,
-
     /// Filter connections by remote IP address
->>>>>>> 5d72f1e8
     #[arg(long, default_value = None)]
     ip: Option<String>,
 
@@ -122,28 +117,13 @@
 pub fn cli() -> CliCommand {
     let args = Args::parse();
 
-<<<<<<< HEAD
-    Flags {
-        kill: args.kill,
-        proto: args.proto,
-        tcp: args.tcp,
-        udp: args.udp,
-        ip: args.ip,
-        program: args.program,
-        remote_port: args.remote_port,
-        port: args.port,
-        pid: args.pid,
-        format: args.format,
-        json: args.json,
-        open: args.open,
-        listen: args.listen,
-        exclude_ipv6: args.exclude_ipv6,
-=======
     match args.command {
         Some(cmd) => CliCommand::Subcommand(cmd),
         None => CliCommand::Run(Flags {
             kill: args.kill,
             proto: args.proto,
+            tcp: args.tcp,
+            udp: args.udp,
             ip: args.ip,
             remote_port: args.remote_port,
             port: args.port,
@@ -155,7 +135,6 @@
             listen: args.listen,
             exclude_ipv6: args.exclude_ipv6,
         }),
->>>>>>> 5d72f1e8
     }
 }
 
