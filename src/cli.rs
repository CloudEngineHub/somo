--- conflicted
+++ resolved
@@ -122,22 +122,6 @@
 pub fn cli() -> CliCommand {
     let args = Args::parse();
 
-<<<<<<< HEAD
-    Flags {
-        kill: args.kill,
-        proto: args.proto,
-        ip: args.ip,
-        program: args.program,
-        remote_port: args.remote_port,
-        port: args.port,
-        pid: args.pid,
-        format: args.format,
-        json: args.json,
-        open: args.open,
-        listen: args.listen,
-        exclude_ipv6: args.exclude_ipv6,
-        compact: args.compact,
-=======
     match args.command {
         Some(cmd) => CliCommand::Subcommand(cmd),
         None => CliCommand::Run(Flags {
@@ -155,8 +139,8 @@
             open: args.open,
             listen: args.listen,
             exclude_ipv6: args.exclude_ipv6,
+            compact: args.compact,
         }),
->>>>>>> 42c64d84
     }
 }
 
